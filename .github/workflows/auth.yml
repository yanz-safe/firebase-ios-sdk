--- conflicted
+++ resolved
@@ -45,22 +45,14 @@
       run: scripts/configure_test_keychain.sh
     - name: Xcode
       run: sudo xcode-select -s /Applications/${{ matrix.xcode }}.app/Contents/Developer
-<<<<<<< HEAD
-    - name: Build and test
-# TODO: Restore warnings check after resolution of #11693
-#      run: scripts/third_party/travis/retry.sh scripts/pod_lib_lint.rb ${{ matrix.podspec }} --platforms=${{ matrix.target }}
-      run: |
-        scripts/third_party/travis/retry.sh scripts/pod_lib_lint.rb ${{ matrix.podspec }} --platforms=${{ matrix.target }} \
-         ${{ matrix.tests }} --allow-warnings
-=======
-    - uses: nick-fields/retry@v3
-      with:
-        timeout_minutes: 120
-        max_attempts: 3
-        retry_on: error
-        retry_wait_seconds: 120
-        command: scripts/pod_lib_lint.rb ${{ matrix.podspec }} --platforms=${{ matrix.target }} ${{ matrix.tests }}
->>>>>>> 3ff2b270
+#TODO: Restore warnings check after resolution of #11693
+    - uses: nick-fields/retry@v3
+      with:
+        timeout_minutes: 120
+        max_attempts: 3
+        retry_on: error
+        retry_wait_seconds: 120
+        command: scripts/pod_lib_lint.rb ${{ matrix.podspec }} --platforms=${{ matrix.target }} ${{ matrix.tests }} --allow-warnings
 
   integration-tests:
     # Don't run on private repo unless it is a PR.
@@ -94,16 +86,9 @@
         scripts/decrypt_gha_secret.sh scripts/gha-encrypted/AuthSample/Sample.entitlements.gpg \
           FirebaseAuth/Tests/SampleSwift/Sample.entitlements "$plist_secret"
         scripts/decrypt_gha_secret.sh scripts/gha-encrypted/AuthSample/Credentials.swift.gpg \
-<<<<<<< HEAD
           FirebaseAuth/Tests/SampleSwift/SwiftApiTests/Credentials.swift "$plist_secret"
     - name: Xcode
-      run: sudo xcode-select -s /Applications/Xcode_15.1.app/Contents/Developer
-    - name: BuildAndTest # can be replaced with pod lib lint with CocoaPods 1.10
-      run: ([ -z $plist_secret ] || scripts/third_party/travis/retry.sh scripts/build.sh Auth iOS)
-=======
-          FirebaseAuth/Tests/Sample/SwiftApiTests/Credentials.swift "$plist_secret"
-    - name: Xcode
-      run: sudo xcode-select -s /Applications/Xcode_15.1.app/Contents/Developer
+      run: sudo xcode-select -s /Applications/Xcode_15.2.app/Contents/Developer
     - uses: nick-fields/retry@v3
       with:
         timeout_minutes: 120
@@ -111,7 +96,6 @@
         retry_on: error
         retry_wait_seconds: 120
         command: ([ -z $plist_secret ] || scripts/build.sh Auth iOS)
->>>>>>> 3ff2b270
 
   spm:
     # Don't run on private repo unless it is a PR.
