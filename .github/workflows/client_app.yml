--- conflicted
+++ resolved
@@ -25,11 +25,7 @@
 jobs:
   client-app-spm:
     if: (github.repository == 'Firebase/firebase-ios-sdk' && github.event_name == 'schedule') || github.event_name == 'pull_request'
-<<<<<<< HEAD
-    runs-on: macos-13
-=======
     runs-on: macos-14
->>>>>>> d58541ef
     strategy:
       matrix:
         #TODO(ncooke3): Add multi-platform support: tvOS, macOS, catalyst
@@ -41,7 +37,7 @@
         with:
           cache_key: ${{ matrix.os }}
       - name: Xcode
-        run: sudo xcode-select -s /Applications/Xcode_15.1.app/Contents/Developer
+        run: sudo xcode-select -s /Applications/Xcode_15.2.app/Contents/Developer
       - name: Build Client App –– ${{ matrix.platform }}
         run: scripts/third_party/travis/retry.sh ./scripts/build.sh ${{ matrix.scheme }} ${{ matrix.platform }} xcodebuild
 
@@ -50,11 +46,7 @@
       env:
         FIREBASECI_USE_LATEST_GOOGLEAPPMEASUREMENT: 1
         FIREBASE_SOURCE_FIRESTORE: 1
-<<<<<<< HEAD
-      runs-on: macos-13
-=======
       runs-on: macos-14
->>>>>>> d58541ef
       strategy:
         matrix:
           #TODO(ncooke3): Add multi-platform support: tvOS, macOS, catalyst
@@ -66,18 +58,14 @@
           with:
             cache_key: ${{ matrix.os }}
         - name: Xcode
-          run: sudo xcode-select -s /Applications/Xcode_15.1.app/Contents/Developer
+          run: sudo xcode-select -s /Applications/Xcode_15.2.app/Contents/Developer
         - name: Build Client App –– ${{ matrix.platform }}
           run: scripts/third_party/travis/retry.sh ./scripts/build.sh ${{ matrix.scheme }} ${{ matrix.platform }} xcodebuild
 
   client-app-cocoapods:
     # Don't run on private repo unless it is a PR.
     if: (github.repository == 'Firebase/firebase-ios-sdk' && github.event_name == 'schedule') || github.event_name == 'pull_request'
-<<<<<<< HEAD
-    runs-on: macos-13
-=======
     runs-on: macos-14
->>>>>>> d58541ef
     strategy:
       matrix:
         scheme: [ClientApp-CocoaPods, ClientApp-CocoaPods-iOS13]
@@ -90,7 +78,7 @@
       - name: Setup Bundler
         run: scripts/setup_bundler.sh
       - name: Xcode
-        run: sudo xcode-select -s /Applications/Xcode_15.1.app/Contents/Developer
+        run: sudo xcode-select -s /Applications/Xcode_15.2.app/Contents/Developer
       - name: Prereqs
         run: scripts/install_prereqs.sh ClientApp iOS xcodebuild
       - name: Build
