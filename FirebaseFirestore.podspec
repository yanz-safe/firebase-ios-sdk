Pod::Spec.new do |s|
  s.name             = 'FirebaseFirestore'
<<<<<<< HEAD
  s.version          = '0.16.1'
=======
  s.version          = '1.0.0'
>>>>>>> 6df99be0
  s.summary          = 'Google Cloud Firestore for iOS'

  s.description      = <<-DESC
Google Cloud Firestore is a NoSQL document database built for automatic scaling, high performance, and ease of application development.
                       DESC

  s.homepage         = 'https://developers.google.com/'
  s.license          = { :type => 'Apache', :file => 'LICENSE' }
  s.authors          = 'Google, Inc.'

  s.source           = {
    :git => 'https://github.com/firebase/firebase-ios-sdk.git',
    :tag => 'Firestore-' + s.version.to_s
  }

  s.ios.deployment_target = '8.0'
  s.osx.deployment_target = '10.10'

  s.cocoapods_version = '>= 1.4.0'
  s.static_framework = true
  s.prefix_header_file = false

  s.source_files = [
    'Firestore/Source/**/*',
    'Firestore/Protos/nanopb/**/*.{h,cc}',
    'Firestore/Protos/objc/**/*.[hm]',
    'Firestore/core/include/**/*.{h,cc,mm}',
    'Firestore/core/src/**/*.{h,cc,mm}',
    'Firestore/third_party/Immutable/*.[mh]',
  ]
  s.requires_arc = [
    'Firestore/Source/**/*',
    'Firestore/core/src/**/*.mm',
    'Firestore/third_party/Immutable/*.[mh]'
  ]
  s.exclude_files = [
    'Firestore/third_party/Immutable/Tests/**',

    # Exclude alternate implementations for other platforms
    'Firestore/core/src/firebase/firestore/remote/connectivity_monitor_noop.cc',
    'Firestore/core/src/firebase/firestore/remote/grpc_root_certificate_finder_generated.cc',
    'Firestore/core/src/firebase/firestore/util/filesystem_win.cc',
    'Firestore/core/src/firebase/firestore/util/hard_assert_stdio.cc',
    'Firestore/core/src/firebase/firestore/util/log_stdio.cc',
    'Firestore/core/src/firebase/firestore/util/secure_random_openssl.cc'
  ]
  s.public_header_files = 'Firestore/Source/Public/*.h'

  s.dependency 'FirebaseAuthInterop', '~> 1.0'
  s.dependency 'FirebaseCore', '~> 5.2'
  s.dependency 'gRPC-C++', '0.0.6'
  s.dependency 'leveldb-library', '~> 1.20'
  s.dependency 'Protobuf', '~> 3.1'
  s.dependency 'nanopb', '~> 0.3.901'

  s.ios.frameworks = 'MobileCoreServices', 'SystemConfiguration'
  s.osx.frameworks = 'SystemConfiguration'

  s.library = 'c++'
  s.pod_target_xcconfig = {
    'CLANG_CXX_LANGUAGE_STANDARD' => 'c++0x',
    'GCC_C_LANGUAGE_STANDARD' => 'c99',
    'GCC_PREPROCESSOR_DEFINITIONS' =>
      "FIRFirestore_VERSION=#{s.version} " +
      'GPB_USE_PROTOBUF_FRAMEWORK_IMPORTS=1 ' +
      # The nanopb pod sets these defs, so we must too. (We *do* require 16bit
      # (or larger) fields, so we'd have to set at least PB_FIELD_16BIT
      # anyways.)
      'PB_FIELD_32BIT=1 PB_NO_PACKED_STRUCTS=1 PB_ENABLE_MALLOC=1',
    'HEADER_SEARCH_PATHS' =>
      '"${PODS_TARGET_SRCROOT}" ' +
      '"${PODS_TARGET_SRCROOT}/Firestore/third_party/abseil-cpp" ' +
      '"${PODS_ROOT}/nanopb" ' +
      '"${PODS_TARGET_SRCROOT}/Firestore/Protos/nanopb"',
  }

  # Generate a version of the config.h header suitable for building with
  # CocoaPods.
  s.prepare_command = <<-CMD
    sed '/^#cmakedefine/ d' \
        Firestore/core/src/firebase/firestore/util/config.h.in > \
        Firestore/core/src/firebase/firestore/util/config.h
  CMD

  s.compiler_flags = '$(inherited) -Wreorder -Werror=reorder'

  s.subspec 'abseil-cpp' do |ss|
    ss.preserve_path = [
      'Firestore/third_party/abseil-cpp/absl'
    ]
    ss.source_files = [
      'Firestore/third_party/abseil-cpp/**/*.cc'
    ]
    ss.exclude_files = [
      'Firestore/third_party/abseil-cpp/**/*_benchmark.cc',
      'Firestore/third_party/abseil-cpp/**/*test*.cc',
      'Firestore/third_party/abseil-cpp/absl/hash/internal/print_hash_of.cc',
      'Firestore/third_party/abseil-cpp/absl/synchronization/internal/mutex_nonprod.cc',
    ]

    ss.library = 'c++'
    ss.compiler_flags = '$(inherited) ' +
      '-Wno-comma ' +
      '-Wno-range-loop-analysis ' +
      '-Wno-shorten-64-to-32'
  end
end<|MERGE_RESOLUTION|>--- conflicted
+++ resolved
@@ -1,10 +1,6 @@
 Pod::Spec.new do |s|
   s.name             = 'FirebaseFirestore'
-<<<<<<< HEAD
-  s.version          = '0.16.1'
-=======
   s.version          = '1.0.0'
->>>>>>> 6df99be0
   s.summary          = 'Google Cloud Firestore for iOS'
 
   s.description      = <<-DESC
