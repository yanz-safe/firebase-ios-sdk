#
# Be sure to run `pod lib lint FirebaseFirestoreSwift.podspec' to ensure this is a
# valid spec before submitting.
#

Pod::Spec.new do |s|
  s.name                    = 'FirebaseFirestoreSwift'
  s.version                 = '9.0.0-beta'
  s.summary                 = 'Swift Extensions for Google Cloud Firestore'

  s.description      = <<-DESC
Google Cloud Firestore is a NoSQL document database built for automatic scaling, high performance, and ease of application development.
                       DESC

  s.homepage                = 'https://developers.google.com/'
  s.license                 = { :type => 'Apache', :file => 'LICENSE' }
  s.authors                 = 'Google, Inc.'

  s.source                  = {
    :git => 'https://github.com/Firebase/firebase-ios-sdk.git',
    :tag => 'CocoaPods-' + s.version.to_s
  }

  s.swift_version           = '5.3'
  s.ios.deployment_target   = '11.0'
  s.osx.deployment_target   = '10.12'
  s.tvos.deployment_target  = '11.0'

  s.cocoapods_version       = '>= 1.4.0'
  s.prefix_header_file      = false

  s.requires_arc            = true
  s.source_files = [
    'Firestore/Swift/Source/**/*.swift',
  ]

<<<<<<< HEAD
  s.dependency 'FirebaseFirestore', '~> 8.0'
  s.dependency 'FirebaseSharedSwift', '~> 8.11'
=======
  s.dependency 'FirebaseFirestore', '~> 9.0'
>>>>>>> 40a2a35c
end<|MERGE_RESOLUTION|>--- conflicted
+++ resolved
@@ -34,10 +34,6 @@
     'Firestore/Swift/Source/**/*.swift',
   ]
 
-<<<<<<< HEAD
-  s.dependency 'FirebaseFirestore', '~> 8.0'
-  s.dependency 'FirebaseSharedSwift', '~> 8.11'
-=======
   s.dependency 'FirebaseFirestore', '~> 9.0'
->>>>>>> 40a2a35c
+  s.dependency 'FirebaseSharedSwift', '~> 9.0'
 end